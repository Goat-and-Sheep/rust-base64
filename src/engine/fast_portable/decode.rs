use crate::engine::fast_portable::INVALID_VALUE;
use crate::engine::DecodeEstimate;
use crate::{DecodeError, PAD_BYTE};

// decode logic operates on chunks of 8 input bytes without padding
const INPUT_CHUNK_LEN: usize = 8;
const DECODED_CHUNK_LEN: usize = 6;

// we read a u64 and write a u64, but a u64 of input only yields 6 bytes of output, so the last
// 2 bytes of any output u64 should not be counted as written to (but must be available in a
// slice).
const DECODED_CHUNK_SUFFIX: usize = 2;

// how many u64's of input to handle at a time
const CHUNKS_PER_FAST_LOOP_BLOCK: usize = 4;

const INPUT_BLOCK_LEN: usize = CHUNKS_PER_FAST_LOOP_BLOCK * INPUT_CHUNK_LEN;

// includes the trailing 2 bytes for the final u64 write
const DECODED_BLOCK_LEN: usize =
    CHUNKS_PER_FAST_LOOP_BLOCK * DECODED_CHUNK_LEN + DECODED_CHUNK_SUFFIX;

#[doc(hidden)]
pub struct FastPortableEstimate {
    /// Total number of decode chunks, including a possibly partial last chunk
    num_chunks: usize,
}

impl FastPortableEstimate {
    pub(crate) fn from(input_len: usize) -> Self {
        Self {
            num_chunks: num_chunks(input_len),
        }
    }
}

impl DecodeEstimate for FastPortableEstimate {
    fn decoded_length_estimate(&self) -> usize {
        self.num_chunks
            .checked_mul(DECODED_CHUNK_LEN)
            .expect("Overflow when calculating decoded length")
    }
}

/// Helper to avoid duplicating num_chunks calculation, which is costly on short inputs.
/// Returns the number of bytes written, or an error.
// We're on the fragile edge of compiler heuristics here. If this is not inlined, slow. If this is
// inlined(always), a different slow. plain ol' inline makes the benchmarks happiest at the moment,
// but this is fragile and the best setting changes with only minor code modifications.
#[inline]
pub fn decode_helper(
    input: &[u8],
    estimate: FastPortableEstimate,
    output: &mut [u8],
    decode_table: &[u8; 256],
    decode_allow_trailing_bits: bool,
) -> Result<usize, DecodeError> {
    let remainder_len = input.len() % INPUT_CHUNK_LEN;

    // Because the fast decode loop writes in groups of 8 bytes (unrolled to
    // CHUNKS_PER_FAST_LOOP_BLOCK times 8 bytes, where possible) and outputs 8 bytes at a time (of
    // which only 6 are valid data), we need to be sure that we stop using the fast decode loop
    // soon enough that there will always be 2 more bytes of valid data written after that loop.
    let trailing_bytes_to_skip = match remainder_len {
        // if input is a multiple of the chunk size, ignore the last chunk as it may have padding,
        // and the fast decode logic cannot handle padding
        0 => INPUT_CHUNK_LEN,
        // 1 and 5 trailing bytes are illegal: can't decode 6 bits of input into a byte
        1 | 5 => {
            // trailing whitespace is so common that it's worth it to check the last byte to
            // possibly return a better error message
            if let Some(b) = input.last() {
                if *b != PAD_BYTE && decode_table[*b as usize] == INVALID_VALUE {
                    return Err(DecodeError::InvalidByte(input.len() - 1, *b));
                }
            }

            return Err(DecodeError::InvalidLength);
        }
        // This will decode to one output byte, which isn't enough to overwrite the 2 extra bytes
        // written by the fast decode loop. So, we have to ignore both these 2 bytes and the
        // previous chunk.
        2 => INPUT_CHUNK_LEN + 2,
        // If this is 3 unpadded chars, then it would actually decode to 2 bytes. However, if this
        // is an erroneous 2 chars + 1 pad char that would decode to 1 byte, then it should fail
        // with an error, not panic from going past the bounds of the output slice, so we let it
        // use stage 3 + 4.
        3 => INPUT_CHUNK_LEN + 3,
        // This can also decode to one output byte because it may be 2 input chars + 2 padding
        // chars, which would decode to 1 byte.
        4 => INPUT_CHUNK_LEN + 4,
        // Everything else is a legal decode len (given that we don't require padding), and will
        // decode to at least 2 bytes of output.
        _ => remainder_len,
    };

    // rounded up to include partial chunks
    let mut remaining_chunks = estimate.num_chunks;

    let mut input_index = 0;
    let mut output_index = 0;

    {
        let length_of_fast_decode_chunks = input.len().saturating_sub(trailing_bytes_to_skip);

        // Fast loop, stage 1
        // manual unroll to CHUNKS_PER_FAST_LOOP_BLOCK of u64s to amortize slice bounds checks
        if let Some(max_start_index) = length_of_fast_decode_chunks.checked_sub(INPUT_BLOCK_LEN) {
            while input_index <= max_start_index {
                let input_slice = &input[input_index..(input_index + INPUT_BLOCK_LEN)];
                let output_slice = &mut output[output_index..(output_index + DECODED_BLOCK_LEN)];

                decode_chunk(
                    &input_slice[0..],
                    input_index,
                    decode_table,
                    &mut output_slice[0..],
                )?;
                decode_chunk(
                    &input_slice[8..],
                    input_index + 8,
                    decode_table,
                    &mut output_slice[6..],
                )?;
                decode_chunk(
                    &input_slice[16..],
                    input_index + 16,
                    decode_table,
                    &mut output_slice[12..],
                )?;
                decode_chunk(
                    &input_slice[24..],
                    input_index + 24,
                    decode_table,
                    &mut output_slice[18..],
                )?;

                input_index += INPUT_BLOCK_LEN;
                output_index += DECODED_BLOCK_LEN - DECODED_CHUNK_SUFFIX;
                remaining_chunks -= CHUNKS_PER_FAST_LOOP_BLOCK;
            }
        }

        // Fast loop, stage 2 (aka still pretty fast loop)
        // 8 bytes at a time for whatever we didn't do in stage 1.
        if let Some(max_start_index) = length_of_fast_decode_chunks.checked_sub(INPUT_CHUNK_LEN) {
            while input_index < max_start_index {
                decode_chunk(
                    &input[input_index..(input_index + INPUT_CHUNK_LEN)],
                    input_index,
                    decode_table,
                    &mut output
                        [output_index..(output_index + DECODED_CHUNK_LEN + DECODED_CHUNK_SUFFIX)],
                )?;

                output_index += DECODED_CHUNK_LEN;
                input_index += INPUT_CHUNK_LEN;
                remaining_chunks -= 1;
            }
        }
    }

    // Stage 3
    // If input length was such that a chunk had to be deferred until after the fast loop
    // because decoding it would have produced 2 trailing bytes that wouldn't then be
    // overwritten, we decode that chunk here. This way is slower but doesn't write the 2
    // trailing bytes.
    // However, we still need to avoid the last chunk (partial or complete) because it could
    // have padding, so we always do 1 fewer to avoid the last chunk.
    for _ in 1..remaining_chunks {
        decode_chunk_precise(
            &input[input_index..],
            input_index,
            decode_table,
            &mut output[output_index..(output_index + DECODED_CHUNK_LEN)],
        )?;

        input_index += INPUT_CHUNK_LEN;
        output_index += DECODED_CHUNK_LEN;
    }

    // always have one more (possibly partial) block of 8 input
    debug_assert!(input.len() - input_index > 1 || input.is_empty());
    debug_assert!(input.len() - input_index <= 8);

    // Stage 4
    // Finally, decode any leftovers that aren't a complete input block of 8 bytes.
    // Use a u64 as a stack-resident 8 byte buffer.
    let mut leftover_bits: u64 = 0;
    let mut morsels_in_leftover = 0;
    let mut padding_bytes = 0;
    let mut first_padding_index: usize = 0;
    let mut last_symbol = 0_u8;
    let start_of_leftovers = input_index;
    for (i, b) in input[start_of_leftovers..].iter().enumerate() {
        // '=' padding
        if *b == PAD_BYTE {
            // There can be bad padding in a few ways:
            // 1 - Padding with non-padding characters after it
            // 2 - Padding after zero or one non-padding characters before it
            //     in the current quad.
            // 3 - More than two characters of padding. If 3 or 4 padding chars
            //     are in the same quad, that implies it will be caught by #2.
            //     If it spreads from one quad to another, it will be an invalid byte
            //     in the first quad.

            if i % 4 < 2 {
                // Check for case #2.
                let bad_padding_index = start_of_leftovers
                    + if padding_bytes > 0 {
                        // If we've already seen padding, report the first padding index.
                        // This is to be consistent with the faster logic above: it will report an
                        // error on the first padding character (since it doesn't expect to see
                        // anything but actual encoded data).
                        first_padding_index
                    } else {
                        // haven't seen padding before, just use where we are now
                        i
                    };
                return Err(DecodeError::InvalidByte(bad_padding_index, *b));
            }

            if padding_bytes == 0 {
                first_padding_index = i;
            }

            padding_bytes += 1;
            continue;
        }

        // Check for case #1.
        // To make '=' handling consistent with the main loop, don't allow
        // non-suffix '=' in trailing chunk either. Report error as first
        // erroneous padding.
        if padding_bytes > 0 {
            return Err(DecodeError::InvalidByte(
                start_of_leftovers + first_padding_index,
                PAD_BYTE,
            ));
        }
        last_symbol = *b;

        // can use up to 8 * 6 = 48 bits of the u64, if last chunk has no padding.
        // Pack the leftovers from left to right.
        let shift = 64 - (morsels_in_leftover + 1) * 6;
        let morsel = decode_table[*b as usize];
        if morsel == INVALID_VALUE {
            return Err(DecodeError::InvalidByte(start_of_leftovers + i, *b));
        }

        leftover_bits |= (morsel as u64) << shift;
        morsels_in_leftover += 1;
    }

    // When encoding 1 trailing byte (e.g. 0xFF), 2 base64 bytes ("/w") are needed.
    // / is the symbol for 63 (0x3F, bottom 6 bits all set) and w is 48 (0x30, top 2 bits
    // of bottom 6 bits set).
    // When decoding two symbols back to one trailing byte, any final symbol higher than
    // w would still decode to the original byte because we only care about the top two
    // bits in the bottom 6, but would be a non-canonical encoding. So, we calculate a
    // mask based on how many bits are used for just the canonical encoding, and optionally
    // error if any other bits are set. In the example of one encoded byte -> 2 symbols,
    // 2 symbols can technically encode 12 bits, but the last 4 are non canonical, and
    // useless since there are no more symbols to provide the necessary 4 additional bits
    // to finish the second original byte.

    let leftover_bits_ready_to_append = match morsels_in_leftover {
        0 => 0,
        2 => 8,
        3 => 16,
        4 => 24,
        6 => 32,
        7 => 40,
        8 => 48,
        _ => unreachable!(
            "Impossible: must only have 0 to 8 input bytes in last chunk, with no invalid lengths"
        ),
    };

    // if there are bits set outside the bits we care about, last symbol encodes trailing bits that
    // will not be included in the output
    let mask = !0 >> leftover_bits_ready_to_append;
    if !decode_allow_trailing_bits && (leftover_bits & mask) != 0 {
        // last morsel is at `morsels_in_leftover` - 1
        return Err(DecodeError::InvalidLastSymbol(
            start_of_leftovers + morsels_in_leftover - 1,
            last_symbol,
        ));
    }

    // TODO benchmark simply converting to big endian bytes
    let mut leftover_bits_appended_to_buf = 0;
    while leftover_bits_appended_to_buf < leftover_bits_ready_to_append {
        // `as` simply truncates the higher bits, which is what we want here
        let selected_bits = (leftover_bits >> (56 - leftover_bits_appended_to_buf)) as u8;
        output[output_index] = selected_bits;
        output_index += 1;

        leftover_bits_appended_to_buf += 8;
    }

    Ok(output_index)
}

/// Decode 8 bytes of input into 6 bytes of output. 8 bytes of output will be written, but only the
/// first 6 of those contain meaningful data.
///
/// `input` is the bytes to decode, of which the first 8 bytes will be processed.
/// `index_at_start_of_input` is the offset in the overall input (used for reporting errors
/// accurately)
/// `decode_table` is the lookup table for the particular base64 alphabet.
/// `output` will have its first 8 bytes overwritten, of which only the first 6 are valid decoded
/// data.
// yes, really inline (worth 30-50% speedup)
#[inline(always)]
fn decode_chunk(
    input: &[u8],
    index_at_start_of_input: usize,
    decode_table: &[u8; 256],
    output: &mut [u8],
) -> Result<(), DecodeError> {
    let morsel = decode_table[input[0] as usize];
    if morsel == INVALID_VALUE {
        return Err(DecodeError::InvalidByte(index_at_start_of_input, input[0]));
    }
<<<<<<< HEAD
    let mut accum: u64 = (morsel as u64) << 58;
=======
    let mut accum = (morsel as u64) << 58;
>>>>>>> 96f9d471

    let morsel = decode_table[input[1] as usize];
    if morsel == INVALID_VALUE {
        return Err(DecodeError::InvalidByte(
            index_at_start_of_input + 1,
            input[1],
        ));
    }
    accum |= (morsel as u64) << 52;

    let morsel = decode_table[input[2] as usize];
    if morsel == INVALID_VALUE {
        return Err(DecodeError::InvalidByte(
            index_at_start_of_input + 2,
            input[2],
        ));
    }
    accum |= (morsel as u64) << 46;

    let morsel = decode_table[input[3] as usize];
    if morsel == INVALID_VALUE {
        return Err(DecodeError::InvalidByte(
            index_at_start_of_input + 3,
            input[3],
        ));
    }
    accum |= (morsel as u64) << 40;

    let morsel = decode_table[input[4] as usize];
    if morsel == INVALID_VALUE {
        return Err(DecodeError::InvalidByte(
            index_at_start_of_input + 4,
            input[4],
        ));
    }
    accum |= (morsel as u64) << 34;

    let morsel = decode_table[input[5] as usize];
    if morsel == INVALID_VALUE {
        return Err(DecodeError::InvalidByte(
            index_at_start_of_input + 5,
            input[5],
        ));
    }
    accum |= (morsel as u64) << 28;

    let morsel = decode_table[input[6] as usize];
    if morsel == INVALID_VALUE {
        return Err(DecodeError::InvalidByte(
            index_at_start_of_input + 6,
            input[6],
        ));
    }
    accum |= (morsel as u64) << 22;

    let morsel = decode_table[input[7] as usize];
    if morsel == INVALID_VALUE {
        return Err(DecodeError::InvalidByte(
            index_at_start_of_input + 7,
            input[7],
        ));
    }
    accum |= (morsel as u64) << 16;

    write_u64(output, accum);

    Ok(())
}

/// Return the number of input chunks (including a possibly partial final chunk) in the input
pub(crate) fn num_chunks(input_len: usize) -> usize {
    input_len
        .checked_add(INPUT_CHUNK_LEN - 1)
        .expect("Overflow when calculating number of chunks in input")
        / INPUT_CHUNK_LEN
}

/// Decode an 8-byte chunk, but only write the 6 bytes actually decoded instead of including 2
/// trailing garbage bytes.
#[inline]
fn decode_chunk_precise(
    input: &[u8],
    index_at_start_of_input: usize,
    decode_table: &[u8; 256],
    output: &mut [u8],
) -> Result<(), DecodeError> {
    let mut tmp_buf = [0_u8; 8];

    decode_chunk(
        input,
        index_at_start_of_input,
        decode_table,
        &mut tmp_buf[..],
    )?;

    output[0..6].copy_from_slice(&tmp_buf[0..6]);

    Ok(())
}

#[inline]
fn write_u64(output: &mut [u8], value: u64) {
    output[..8].copy_from_slice(&value.to_be_bytes());
}

#[cfg(test)]
mod tests {
    use super::*;

    use crate::engine::DEFAULT_ENGINE;

    #[test]
    fn decode_chunk_precise_writes_only_6_bytes() {
        let input = b"Zm9vYmFy"; // "foobar"
        let mut output = [0_u8, 1, 2, 3, 4, 5, 6, 7];

        decode_chunk_precise(&input[..], 0, &DEFAULT_ENGINE.decode_table, &mut output).unwrap();
        assert_eq!(&vec![b'f', b'o', b'o', b'b', b'a', b'r', 6, 7], &output);
    }

    #[test]
    fn decode_chunk_writes_8_bytes() {
        let input = b"Zm9vYmFy"; // "foobar"
        let mut output = [0_u8, 1, 2, 3, 4, 5, 6, 7];

        decode_chunk(&input[..], 0, &DEFAULT_ENGINE.decode_table, &mut output).unwrap();
        assert_eq!(&vec![b'f', b'o', b'o', b'b', b'a', b'r', 0, 0], &output);
    }
}<|MERGE_RESOLUTION|>--- conflicted
+++ resolved
@@ -323,11 +323,7 @@
     if morsel == INVALID_VALUE {
         return Err(DecodeError::InvalidByte(index_at_start_of_input, input[0]));
     }
-<<<<<<< HEAD
-    let mut accum: u64 = (morsel as u64) << 58;
-=======
     let mut accum = (morsel as u64) << 58;
->>>>>>> 96f9d471
 
     let morsel = decode_table[input[1] as usize];
     if morsel == INVALID_VALUE {
