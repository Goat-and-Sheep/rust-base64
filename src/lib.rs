extern crate byteorder;

use std::{fmt, error, ptr, str};

use byteorder::{BigEndian, ByteOrder};

mod tables;

mod line_wrap;
use line_wrap::{line_wrap_parameters, line_wrap};

/// Available encoding character sets
#[derive(Clone, Copy, Debug)]
pub enum CharacterSet {
    /// The standard character set (uses `+` and `/`)
    Standard,
    /// The URL safe character set (uses `-` and `_`)
    UrlSafe
}

impl CharacterSet {
    fn encode_table(&self) -> &'static [u8; 64] {
        match self {
            &CharacterSet::Standard => tables::STANDARD_ENCODE,
            &CharacterSet::UrlSafe => tables::URL_SAFE_ENCODE
        }
    }

    fn decode_table(&self) -> &'static [u8; 256] {
        match self {
            &CharacterSet::Standard => tables::STANDARD_DECODE,
            &CharacterSet::UrlSafe => tables::URL_SAFE_DECODE
        }
    }
}

#[derive(Clone, Copy, Debug)]
pub enum LineEnding {
    LF,
    CRLF,
}

impl LineEnding {
    fn len(&self) -> usize {
        match self {
            &LineEnding::LF => 1,
            &LineEnding::CRLF => 2
        }
    }
}

#[derive(Clone, Copy, Debug)]
pub enum LineWrap {
    NoWrap,
    // wrap length is always > 0
    Wrap(usize, LineEnding)
}

/// Contains configuration parameters for base64 encoding
#[derive(Clone, Copy, Debug)]
pub struct Config {
    /// Character set to use
    char_set: CharacterSet,
    /// True to pad output with `=` characters
    pad: bool,
    /// Remove whitespace before decoding, at the cost of an allocation
    strip_whitespace: bool,
    /// ADT signifying whether to linewrap output, and if so by how many characters and with what ending
    line_wrap: LineWrap,
}

impl Config {
    pub fn new(char_set: CharacterSet,
               pad: bool,
               strip_whitespace: bool,
               input_line_wrap: LineWrap) -> Config {
        let line_wrap = match input_line_wrap  {
            LineWrap::Wrap(0, _) => LineWrap::NoWrap,
            _ => input_line_wrap,
        };

        Config {
            char_set: char_set,
            pad: pad,
            strip_whitespace: strip_whitespace,
            line_wrap: line_wrap,
        }
    }
}

pub static STANDARD: Config = Config {
    char_set: CharacterSet::Standard,
    pad: true,
    strip_whitespace: false,
    line_wrap: LineWrap::NoWrap,
};

pub static MIME: Config = Config {
    char_set: CharacterSet::Standard,
    pad: true,
    strip_whitespace: true,
    line_wrap: LineWrap::Wrap(76, LineEnding::CRLF),
};

pub static URL_SAFE: Config = Config {
    char_set: CharacterSet::UrlSafe,
    pad: true,
    strip_whitespace: false,
    line_wrap: LineWrap::NoWrap,
};

pub static URL_SAFE_NO_PAD: Config = Config {
    char_set: CharacterSet::UrlSafe,
    pad: false,
    strip_whitespace: false,
    line_wrap: LineWrap::NoWrap,
};


#[derive(Debug, PartialEq, Eq)]
pub enum DecodeError {
    InvalidByte(usize, u8),
    InvalidLength,
}

impl fmt::Display for DecodeError {
    fn fmt(&self, f: &mut fmt::Formatter) -> fmt::Result {
        match *self {
            DecodeError::InvalidByte(index, byte) =>
                write!(f, "Invalid byte {}, offset {}.", byte, index),
            DecodeError::InvalidLength =>
                write!(f, "Encoded text cannot have a 6-bit remainder.")
        }
    }
}

impl error::Error for DecodeError {
    fn description(&self) -> &str {
        match *self {
            DecodeError::InvalidByte(_, _) => "invalid byte",
            DecodeError::InvalidLength => "invalid length"
        }
    }

    fn cause(&self) -> Option<&error::Error> {
        None
    }
}

///Encode arbitrary octets as base64.
///Returns a String.
///Convenience for `encode_config(input, base64::STANDARD);`.
///
///# Example
///
///```rust
///extern crate base64;
///
///fn main() {
///    let b64 = base64::encode(b"hello world");
///    println!("{}", b64);
///}
///```
pub fn encode<T: ?Sized + AsRef<[u8]>>(input: &T) -> String {
    encode_config(input, STANDARD)
}

///Decode from string reference as octets.
///Returns a Result containing a Vec<u8>.
///Convenience `decode_config(input, base64::STANDARD);`.
///
///# Example
///
///```rust
///extern crate base64;
///
///fn main() {
///    let bytes = base64::decode("aGVsbG8gd29ybGQ=").unwrap();
///    println!("{:?}", bytes);
///}
///```
pub fn decode<T: ?Sized + AsRef<[u8]>>(input: &T) -> Result<Vec<u8>, DecodeError> {
    decode_config(input, STANDARD)
}

///Encode arbitrary octets as base64.
///Returns a String.
///
///# Example
///
///```rust
///extern crate base64;
///
///fn main() {
///    let b64 = base64::encode_config(b"hello world~", base64::STANDARD);
///    println!("{}", b64);
///
///    let b64_url = base64::encode_config(b"hello internet~", base64::URL_SAFE);
///    println!("{}", b64_url);
///}
///```
pub fn encode_config<T: ?Sized + AsRef<[u8]>>(input: &T, config: Config) -> String {
<<<<<<< HEAD
    let mut buf = String::with_capacity(encoded_size(input.as_ref().len(), &config));
=======
    let mut buf = match encoded_size(input.as_ref().len(), config) {
        Some(n) => String::with_capacity(n),
        None => panic!("integer overflow when calculating buffer size")
    };
>>>>>>> 886ac99b

    encode_config_buf(input, config, &mut buf);

    buf
}

/// calculate the base64 encoded string size, including padding
<<<<<<< HEAD
fn encoded_size(bytes_len: usize, config: &Config) -> usize {
    let msg = "Encoded size exceeds usize";
    let rem = bytes_len % 3;

    let complete_input_chunks = bytes_len / 3;
    let complete_chunk_output = complete_input_chunks.checked_mul(4).expect(msg);

    let encoded_len_no_wrap = if rem > 0 {
        if config.pad {
            complete_chunk_output.checked_add(4).expect(msg)
        } else {
            let encoded_rem = match rem {
                1 => 2,
                2 => 3,
                _ => panic!("Impossible remainder")
            };
            complete_chunk_output.checked_add(encoded_rem).expect(msg)
        }
    } else {
        complete_chunk_output
    };

    match config.line_wrap {
        LineWrap::NoWrap => encoded_len_no_wrap,
        LineWrap::Wrap(line_len, line_ending) => {
            line_wrap_parameters(encoded_len_no_wrap, line_len, line_ending).total_len
        }
    }
=======
fn encoded_size(bytes_len: usize, config: Config) -> Option<usize> {
    let printing_output_chars = bytes_len
        .checked_add(2)
        .map(|x| x / 3)
        .and_then(|x| x.checked_mul(4));

    //TODO this is subtly wrong but in a not dangerous way
    //pushing patch with identical to previous behavior, then fixing
    let line_ending_output_chars = match config.line_wrap {
        LineWrap::NoWrap => Some(0),
        LineWrap::Wrap(n, LineEnding::CRLF) =>
            printing_output_chars.map(|y| y / n).and_then(|y| y.checked_mul(2)),
        LineWrap::Wrap(n, LineEnding::LF) =>
            printing_output_chars.map(|y| y / n),
    };

    printing_output_chars.and_then(|x|
        line_ending_output_chars.and_then(|y| x.checked_add(y))
    )
>>>>>>> 886ac99b
}

///Encode arbitrary octets as base64.
///Writes into the supplied buffer to avoid allocations.
///
///# Example
///
///```rust
///extern crate base64;
///
///fn main() {
///    let mut buf = String::new();
///    base64::encode_config_buf(b"hello world~", base64::STANDARD, &mut buf);
///    println!("{}", buf);
///
///    buf.clear();
///    base64::encode_config_buf(b"hello internet~", base64::URL_SAFE, &mut buf);
///    println!("{}", buf);
///}
///```
pub fn encode_config_buf<T: ?Sized + AsRef<[u8]>>(input: &T, config: Config, buf: &mut String) {
    let input_bytes = input.as_ref();

    // reserve to make sure the memory we'll be writing to with unsafe is allocated
<<<<<<< HEAD
    let encoded_size = encoded_size(input_bytes.len(), &config);
    buf.reserve(encoded_size);
=======
    match encoded_size(input_bytes.len(), config) {
        Some(n) => buf.reserve(n),
        None => panic!("integer overflow when calculating buffer size"),
    }
>>>>>>> 886ac99b

    let orig_buf_len = buf.len();

    // we're only going to insert valid utf8
    let mut buf_bytes;
    unsafe {
        buf_bytes = buf.as_mut_vec();
        // expand the string's vec to use its reserved size
        buf_bytes.set_len(orig_buf_len + encoded_size);
    }

    let output_bytes_written = {
        let mut b64_output = &mut buf_bytes[orig_buf_len..];

        // write into the newly reserved space
        let b64_bytes_written = encode_to_slice(input_bytes, b64_output,
                                                    config.char_set.encode_table());

        let padding_bytes = if config.pad {
            add_padding(input_bytes.len(), &mut b64_output[b64_bytes_written..])
        } else {
            0
        };

        let wrappable_bytes = b64_bytes_written + padding_bytes;

        let line_ending_bytes = match config.line_wrap {
            LineWrap::Wrap(line_len, line_end) =>
                line_wrap(b64_output, wrappable_bytes, line_len, line_end),
            LineWrap::NoWrap => 0
        };

        wrappable_bytes + line_ending_bytes
    };

    unsafe {
        buf_bytes.set_len(orig_buf_len + output_bytes_written);
    }
}

/// Encode input bytes to utf8 base64 bytes. Does not pad or line wrap.
/// `output` must be long enough to hold the encoded `input` without padding or line wrapping.
/// Returns the number of bytes written.
#[inline]
fn encode_to_slice(input: &[u8], output: &mut [u8], encode_table: &[u8; 64]) -> usize {
    let mut input_index: usize = 0;
    let mut output_ptr = output.as_mut_ptr();

    let last_fast_index = input.len().saturating_sub(8);
    let fast_chunk_len = 6;

    if last_fast_index > 0 {
        while input_index <= last_fast_index {
            let input_chunk = BigEndian::read_u64(&input[input_index..(input_index + 8)]);

            // strip off 6 bits at a time for the first 6 bytes
            unsafe {
                ptr::write(output_ptr, encode_table[((input_chunk >> 58) & 0x3F) as usize]);
                ptr::write(output_ptr.offset(1), encode_table[((input_chunk >> 52) & 0x3F) as usize]);
                ptr::write(output_ptr.offset(2), encode_table[((input_chunk >> 46) & 0x3F) as usize]);
                ptr::write(output_ptr.offset(3), encode_table[((input_chunk >> 40) & 0x3F) as usize]);
                ptr::write(output_ptr.offset(4), encode_table[((input_chunk >> 34) & 0x3F) as usize]);
                ptr::write(output_ptr.offset(5), encode_table[((input_chunk >> 28) & 0x3F) as usize]);
                ptr::write(output_ptr.offset(6), encode_table[((input_chunk >> 22) & 0x3F) as usize]);
                ptr::write(output_ptr.offset(7), encode_table[((input_chunk >> 16) & 0x3F) as usize]);
                output_ptr = output_ptr.offset(8);
            }

            input_index += fast_chunk_len;
        }
    }

    // Encode the 0 to 7 bytes left after the fast loop.

    let rem = input.len() % 3;
    let start_of_rem = input.len() - rem;
    let slow_chunk_len = 3;

    // start at the first index not handled by fast loop, which may be 0.

    while input_index < start_of_rem {
        unsafe {
            ptr::write(output_ptr,
                       encode_table[(input[input_index] >> 2) as usize]);
            ptr::write(output_ptr.offset(1),
                       encode_table[((input[input_index] << 4 | input[input_index + 1] >> 4) & 0x3f) as usize]);
            ptr::write(output_ptr.offset(2),
                       encode_table[((input[input_index + 1] << 2 | input[input_index + 2] >> 6) & 0x3f) as usize]);
            ptr::write(output_ptr.offset(3),
                       encode_table[(input[input_index + 2] & 0x3f) as usize]);
            output_ptr = output_ptr.offset(4);
        }
        input_index += slow_chunk_len;
    }

    if rem == 2 {
        unsafe {
            ptr::write(output_ptr,
                       encode_table[(input[start_of_rem] >> 2) as usize]);
            ptr::write(output_ptr.offset(1),
                       encode_table[((input[start_of_rem] << 4 | input[start_of_rem + 1] >> 4) & 0x3f) as usize]);
            ptr::write(output_ptr.offset(2),
                       encode_table[(input[start_of_rem + 1] << 2 & 0x3f) as usize]);
            output_ptr = output_ptr.offset(3);
        }
    } else if rem == 1 {
        unsafe {
            ptr::write(output_ptr,
                       encode_table[(input[start_of_rem] >> 2) as usize]);
            ptr::write(output_ptr.offset(1),
                       encode_table[(input[start_of_rem] << 4 & 0x3f) as usize]);
            output_ptr = output_ptr.offset(2);
        }
    }

    // will not underflow: output_ptr is always at least as big as the starting output ptr
    (output_ptr as usize) - (output.as_ptr() as usize)
}

/// Write padding characters.
/// `output` is the slice where padding should be written, of length at least 2.
fn add_padding(input_len: usize, output: &mut[u8]) -> usize {
    let rem = input_len % 3;
    let mut bytes_written = 0;
    for _ in 0..((3 - rem) % 3) {
        output[bytes_written] = 0x3d;
        bytes_written += 1;
    }

    bytes_written
}

///Decode from string reference as octets.
///Returns a Result containing a Vec<u8>.
///
///# Example
///
///```rust
///extern crate base64;
///
///fn main() {
///    let bytes = base64::decode_config("aGVsbG8gd29ybGR+Cg==", base64::STANDARD).unwrap();
///    println!("{:?}", bytes);
///
///    let bytes_url = base64::decode_config("aGVsbG8gaW50ZXJuZXR-Cg==", base64::URL_SAFE).unwrap();
///    println!("{:?}", bytes_url);
///}
///```
pub fn decode_config<T: ?Sized + AsRef<[u8]>>(input: &T, config: Config) -> Result<Vec<u8>, DecodeError> {
    let mut buffer = Vec::<u8>::with_capacity(input.as_ref().len() * 4 / 3);

    decode_config_buf(input, config, &mut buffer).map(|_| buffer)
}

///Decode from string reference as octets.
///Writes into the supplied buffer to avoid allocation.
///Returns a Result containing an empty tuple, aka ().
///
///# Example
///
///```rust
///extern crate base64;
///
///fn main() {
///    let mut buffer = Vec::<u8>::new();
///    base64::decode_config_buf("aGVsbG8gd29ybGR+Cg==", base64::STANDARD, &mut buffer).unwrap();
///    println!("{:?}", buffer);
///
///    buffer.clear();
///
///    base64::decode_config_buf("aGVsbG8gaW50ZXJuZXR-Cg==", base64::URL_SAFE, &mut buffer).unwrap();
///    println!("{:?}", buffer);
///}
///```
pub fn decode_config_buf<T: ?Sized + AsRef<[u8]>>(input: &T,
                                                  config: Config,
                                                  buffer: &mut Vec<u8>)
                                                  -> Result<(), DecodeError> {
    let mut input_copy;
    let input_bytes = if config.strip_whitespace {
        input_copy = Vec::<u8>::with_capacity(input.as_ref().len());
        input_copy.extend(input.as_ref().iter().filter(|b| !b" \n\t\r\x0b\x0c".contains(b)));

        input_copy.as_ref()
    } else {
        input.as_ref()
    };

    let ref decode_table = config.char_set.decode_table();

    buffer.reserve(input_bytes.len() * 3 / 4);

    // the fast loop only handles complete chunks of 8 input bytes without padding
    let chunk_len = 8;
    let decoded_chunk_len = 6;
    let remainder_len = input_bytes.len() % chunk_len;
    let trailing_bytes_to_skip = if remainder_len == 0 {
        // if input is a multiple of the chunk size, ignore the last chunk as it may have padding
        chunk_len
    } else {
        remainder_len
    };

    let length_of_full_chunks = input_bytes.len().saturating_sub(trailing_bytes_to_skip);

    let starting_output_index = buffer.len();
    // Resize to hold decoded output from fast loop. Need the extra two bytes because
    // we write a full 8 bytes for the last 6-byte decoded chunk and then truncate off two
    let new_size = starting_output_index
        + length_of_full_chunks / chunk_len * decoded_chunk_len
        + (chunk_len - decoded_chunk_len);
    buffer.resize(new_size, 0);

    let mut output_index = starting_output_index;

    {
        let buffer_slice = buffer.as_mut_slice();

        let mut input_index = 0;
        // initial value is never used; always set if fast loop breaks
        let mut bad_byte_index: usize = 0;
        // a non-invalid value means it's not an error if fast loop never runs
        let mut morsel: u8 = 0;

        // fast loop of 8 bytes at a time
        while input_index < length_of_full_chunks {
            let mut accum: u64;

            let input_chunk = BigEndian::read_u64(&input_bytes[input_index..(input_index + 8)]);
            morsel = decode_table[(input_chunk >> 56) as usize];
            if morsel == tables::INVALID_VALUE {
                bad_byte_index = input_index;
                break;
            };
            accum = (morsel as u64) << 58;

            morsel = decode_table[(input_chunk >> 48 & 0xFF) as usize];
            if morsel == tables::INVALID_VALUE {
                bad_byte_index = input_index + 1;
                break;
            };
            accum |= (morsel as u64) << 52;

            morsel = decode_table[(input_chunk >> 40 & 0xFF) as usize];
            if morsel == tables::INVALID_VALUE {
                bad_byte_index = input_index + 2;
                break;
            };
            accum |= (morsel as u64) << 46;

            morsel = decode_table[(input_chunk >> 32 & 0xFF) as usize];
            if morsel == tables::INVALID_VALUE {
                bad_byte_index = input_index + 3;
                break;
            };
            accum |= (morsel as u64) << 40;

            morsel = decode_table[(input_chunk >> 24 & 0xFF) as usize];
            if morsel == tables::INVALID_VALUE {
                bad_byte_index = input_index + 4;
                break;
            };
            accum |= (morsel as u64) << 34;

            morsel = decode_table[(input_chunk >> 16 & 0xFF) as usize];
            if morsel == tables::INVALID_VALUE {
                bad_byte_index = input_index + 5;
                break;
            };
            accum |= (morsel as u64) << 28;

            morsel = decode_table[(input_chunk >> 8 & 0xFF) as usize];
            if morsel == tables::INVALID_VALUE {
                bad_byte_index = input_index + 6;
                break;
            };
            accum |= (morsel as u64) << 22;

            morsel = decode_table[(input_chunk & 0xFF) as usize];
            if morsel == tables::INVALID_VALUE {
                bad_byte_index = input_index + 7;
                break;
            };
            accum |= (morsel as u64) << 16;

            BigEndian::write_u64(&mut buffer_slice[(output_index)..(output_index + 8)],
                                 accum);

            output_index += 6;
            input_index += chunk_len;
        };

        if morsel == tables::INVALID_VALUE {
            // we got here from a break
            return Err(DecodeError::InvalidByte(bad_byte_index, input_bytes[bad_byte_index]));
        }
    }

    // Truncate off the last two bytes from writing the last u64.
    // Unconditional because we added on the extra 2 bytes in the resize before the loop,
    // so it will never underflow.
    let new_len = buffer.len() - (chunk_len - decoded_chunk_len);
    buffer.truncate(new_len);

    // handle leftovers (at most 8 bytes, decoded to 6).
    // Use a u64 as a stack-resident 8 bytes buffer.
    let mut leftover_bits: u64 = 0;
    let mut morsels_in_leftover = 0;
    let mut padding_bytes = 0;
    let mut first_padding_index: usize = 0;
    for (i, b) in input_bytes[length_of_full_chunks..].iter().enumerate() {
        // '=' padding
        if *b == 0x3D {
            // There can be bad padding in a few ways:
            // 1 - Padding with non-padding characters after it
            // 2 - Padding after zero or one non-padding characters before it
            //     in the current quad.
            // 3 - More than two characters of padding. If 3 or 4 padding chars
            //     are in the same quad, that implies it will be caught by #2.
            //     If it spreads from one quad to another, it will be caught by
            //     #2 in the second quad.

            if i % 4 < 2 {
                // Check for case #2.
                // TODO InvalidPadding error
                return Err(DecodeError::InvalidByte(length_of_full_chunks + i, *b));
            };

            if padding_bytes == 0 {
                first_padding_index = i;
            };

            padding_bytes += 1;
            continue;
        };

        // Check for case #1.
        // To make '=' handling consistent with the main loop, don't allow
        // non-suffix '=' in trailing chunk either. Report error as first
        // erroneous padding.
        if padding_bytes > 0 {
            return Err(DecodeError::InvalidByte(
                length_of_full_chunks + first_padding_index, 0x3D));
        };

        // can use up to 8 * 6 = 48 bits of the u64, if last chunk has no padding.
        // To minimize shifts, pack the leftovers from left to right.
        let shift = 64 - (morsels_in_leftover + 1) * 6;
        // tables are all 256 elements, cannot overflow from a u8 index
        let morsel = decode_table[*b as usize];
        if morsel == tables::INVALID_VALUE {
            return Err(DecodeError::InvalidByte(length_of_full_chunks + i, *b));
        };

        leftover_bits |= (morsel as u64) << shift;
        morsels_in_leftover += 1;
    };

    let leftover_bits_ready_to_append = match morsels_in_leftover {
        0 => 0,
        1 => return Err(DecodeError::InvalidLength),
        2 => 8,
        3 => 16,
        4 => 24,
        5 => return Err(DecodeError::InvalidLength),
        6 => 32,
        7 => 40,
        8 => 48,
        _ => panic!("Impossible: must only have 0 to 4 input bytes in last quad")
    };

    let mut leftover_bits_appended_to_buf = 0;
    while leftover_bits_appended_to_buf < leftover_bits_ready_to_append {
        // `as` simply truncates the higher bits, which is what we want here
        let selected_bits = (leftover_bits >> (56 - leftover_bits_appended_to_buf)) as u8;
        buffer.push(selected_bits);

        leftover_bits_appended_to_buf += 8;
    };

    Ok(())
}

#[cfg(test)]
<<<<<<< HEAD
mod tests;
=======
mod tests {
    use super::*;

    #[test]
    fn encoded_size_correct() {
        assert_eq!(Some(0), encoded_size(0, STANDARD));

        assert_eq!(Some(4), encoded_size(1, STANDARD));
        assert_eq!(Some(4), encoded_size(2, STANDARD));
        assert_eq!(Some(4), encoded_size(3, STANDARD));

        assert_eq!(Some(8), encoded_size(4, STANDARD));
        assert_eq!(Some(8), encoded_size(5, STANDARD));
        assert_eq!(Some(8), encoded_size(6, STANDARD));

        assert_eq!(Some(12), encoded_size(7, STANDARD));
        assert_eq!(Some(12), encoded_size(8, STANDARD));
        assert_eq!(Some(12), encoded_size(9, STANDARD));

        assert_eq!(Some(72), encoded_size(54, STANDARD));

        assert_eq!(Some(76), encoded_size(55, STANDARD));
        assert_eq!(Some(76), encoded_size(56, STANDARD));
        assert_eq!(Some(76), encoded_size(57, STANDARD));

        assert_eq!(Some(80), encoded_size(58, STANDARD));
    }

    #[test]
    fn encoded_size_correct_mime() {
        assert_eq!(Some(0), encoded_size(0, MIME));

        assert_eq!(Some(4), encoded_size(1, MIME));
        assert_eq!(Some(4), encoded_size(2, MIME));
        assert_eq!(Some(4), encoded_size(3, MIME));

        assert_eq!(Some(8), encoded_size(4, MIME));
        assert_eq!(Some(8), encoded_size(5, MIME));
        assert_eq!(Some(8), encoded_size(6, MIME));

        assert_eq!(Some(12), encoded_size(7, MIME));
        assert_eq!(Some(12), encoded_size(8, MIME));
        assert_eq!(Some(12), encoded_size(9, MIME));

        assert_eq!(Some(72), encoded_size(54, MIME));

        assert_eq!(Some(78), encoded_size(55, MIME));
        assert_eq!(Some(78), encoded_size(56, MIME));
        assert_eq!(Some(78), encoded_size(57, MIME));

        assert_eq!(Some(82), encoded_size(58, MIME));
    }

    #[test]
    fn encoded_size_correct_lf() {
        let config = Config::new(
            CharacterSet::Standard,
            true,
            false,
            LineWrap::Wrap(76, LineEnding::LF)
        );

        assert_eq!(Some(0), encoded_size(0, config));

        assert_eq!(Some(4), encoded_size(1, config));
        assert_eq!(Some(4), encoded_size(2, config));
        assert_eq!(Some(4), encoded_size(3, config));

        assert_eq!(Some(8), encoded_size(4, config));
        assert_eq!(Some(8), encoded_size(5, config));
        assert_eq!(Some(8), encoded_size(6, config));

        assert_eq!(Some(12), encoded_size(7, config));
        assert_eq!(Some(12), encoded_size(8, config));
        assert_eq!(Some(12), encoded_size(9, config));

        assert_eq!(Some(72), encoded_size(54, config));

        assert_eq!(Some(77), encoded_size(55, config));
        assert_eq!(Some(77), encoded_size(56, config));
        assert_eq!(Some(77), encoded_size(57, config));

        assert_eq!(Some(81), encoded_size(58, config));
    }

    #[test]
    fn encoded_size_overflow() {
        assert_eq!(None, encoded_size(std::usize::MAX, STANDARD));
    }
}
>>>>>>> 886ac99b
<|MERGE_RESOLUTION|>--- conflicted
+++ resolved
@@ -200,14 +200,10 @@
 ///}
 ///```
 pub fn encode_config<T: ?Sized + AsRef<[u8]>>(input: &T, config: Config) -> String {
-<<<<<<< HEAD
-    let mut buf = String::with_capacity(encoded_size(input.as_ref().len(), &config));
-=======
-    let mut buf = match encoded_size(input.as_ref().len(), config) {
+    let mut buf = match encoded_size(input.as_ref().len(), &config) {
         Some(n) => String::with_capacity(n),
         None => panic!("integer overflow when calculating buffer size")
     };
->>>>>>> 886ac99b
 
     encode_config_buf(input, config, &mut buf);
 
@@ -215,56 +211,35 @@
 }
 
 /// calculate the base64 encoded string size, including padding
-<<<<<<< HEAD
-fn encoded_size(bytes_len: usize, config: &Config) -> usize {
-    let msg = "Encoded size exceeds usize";
+fn encoded_size(bytes_len: usize, config: &Config) -> Option<usize> {
     let rem = bytes_len % 3;
 
     let complete_input_chunks = bytes_len / 3;
-    let complete_chunk_output = complete_input_chunks.checked_mul(4).expect(msg);
+    let complete_chunk_output = complete_input_chunks.checked_mul(4);
 
     let encoded_len_no_wrap = if rem > 0 {
         if config.pad {
-            complete_chunk_output.checked_add(4).expect(msg)
+            complete_chunk_output.and_then(|c| c.checked_add(4))
         } else {
             let encoded_rem = match rem {
                 1 => 2,
                 2 => 3,
                 _ => panic!("Impossible remainder")
             };
-            complete_chunk_output.checked_add(encoded_rem).expect(msg)
+            complete_chunk_output.and_then(|c| c.checked_add(encoded_rem))
         }
     } else {
         complete_chunk_output
     };
 
-    match config.line_wrap {
-        LineWrap::NoWrap => encoded_len_no_wrap,
-        LineWrap::Wrap(line_len, line_ending) => {
-            line_wrap_parameters(encoded_len_no_wrap, line_len, line_ending).total_len
-        }
-    }
-=======
-fn encoded_size(bytes_len: usize, config: Config) -> Option<usize> {
-    let printing_output_chars = bytes_len
-        .checked_add(2)
-        .map(|x| x / 3)
-        .and_then(|x| x.checked_mul(4));
-
-    //TODO this is subtly wrong but in a not dangerous way
-    //pushing patch with identical to previous behavior, then fixing
-    let line_ending_output_chars = match config.line_wrap {
-        LineWrap::NoWrap => Some(0),
-        LineWrap::Wrap(n, LineEnding::CRLF) =>
-            printing_output_chars.map(|y| y / n).and_then(|y| y.checked_mul(2)),
-        LineWrap::Wrap(n, LineEnding::LF) =>
-            printing_output_chars.map(|y| y / n),
-    };
-
-    printing_output_chars.and_then(|x|
-        line_ending_output_chars.and_then(|y| x.checked_add(y))
-    )
->>>>>>> 886ac99b
+    encoded_len_no_wrap.map(|e| {
+        match config.line_wrap {
+            LineWrap::NoWrap => e,
+            LineWrap::Wrap(line_len, line_ending) => {
+                line_wrap_parameters(e, line_len, line_ending).total_len
+            }
+        }
+    })
 }
 
 ///Encode arbitrary octets as base64.
@@ -289,15 +264,10 @@
     let input_bytes = input.as_ref();
 
     // reserve to make sure the memory we'll be writing to with unsafe is allocated
-<<<<<<< HEAD
-    let encoded_size = encoded_size(input_bytes.len(), &config);
+    let encoded_size = encoded_size(input_bytes.len(), &config)
+        .expect("integer overflow when calculating buffer size");
+
     buf.reserve(encoded_size);
-=======
-    match encoded_size(input_bytes.len(), config) {
-        Some(n) => buf.reserve(n),
-        None => panic!("integer overflow when calculating buffer size"),
-    }
->>>>>>> 886ac99b
 
     let orig_buf_len = buf.len();
 
@@ -682,97 +652,4 @@
 }
 
 #[cfg(test)]
-<<<<<<< HEAD
-mod tests;
-=======
-mod tests {
-    use super::*;
-
-    #[test]
-    fn encoded_size_correct() {
-        assert_eq!(Some(0), encoded_size(0, STANDARD));
-
-        assert_eq!(Some(4), encoded_size(1, STANDARD));
-        assert_eq!(Some(4), encoded_size(2, STANDARD));
-        assert_eq!(Some(4), encoded_size(3, STANDARD));
-
-        assert_eq!(Some(8), encoded_size(4, STANDARD));
-        assert_eq!(Some(8), encoded_size(5, STANDARD));
-        assert_eq!(Some(8), encoded_size(6, STANDARD));
-
-        assert_eq!(Some(12), encoded_size(7, STANDARD));
-        assert_eq!(Some(12), encoded_size(8, STANDARD));
-        assert_eq!(Some(12), encoded_size(9, STANDARD));
-
-        assert_eq!(Some(72), encoded_size(54, STANDARD));
-
-        assert_eq!(Some(76), encoded_size(55, STANDARD));
-        assert_eq!(Some(76), encoded_size(56, STANDARD));
-        assert_eq!(Some(76), encoded_size(57, STANDARD));
-
-        assert_eq!(Some(80), encoded_size(58, STANDARD));
-    }
-
-    #[test]
-    fn encoded_size_correct_mime() {
-        assert_eq!(Some(0), encoded_size(0, MIME));
-
-        assert_eq!(Some(4), encoded_size(1, MIME));
-        assert_eq!(Some(4), encoded_size(2, MIME));
-        assert_eq!(Some(4), encoded_size(3, MIME));
-
-        assert_eq!(Some(8), encoded_size(4, MIME));
-        assert_eq!(Some(8), encoded_size(5, MIME));
-        assert_eq!(Some(8), encoded_size(6, MIME));
-
-        assert_eq!(Some(12), encoded_size(7, MIME));
-        assert_eq!(Some(12), encoded_size(8, MIME));
-        assert_eq!(Some(12), encoded_size(9, MIME));
-
-        assert_eq!(Some(72), encoded_size(54, MIME));
-
-        assert_eq!(Some(78), encoded_size(55, MIME));
-        assert_eq!(Some(78), encoded_size(56, MIME));
-        assert_eq!(Some(78), encoded_size(57, MIME));
-
-        assert_eq!(Some(82), encoded_size(58, MIME));
-    }
-
-    #[test]
-    fn encoded_size_correct_lf() {
-        let config = Config::new(
-            CharacterSet::Standard,
-            true,
-            false,
-            LineWrap::Wrap(76, LineEnding::LF)
-        );
-
-        assert_eq!(Some(0), encoded_size(0, config));
-
-        assert_eq!(Some(4), encoded_size(1, config));
-        assert_eq!(Some(4), encoded_size(2, config));
-        assert_eq!(Some(4), encoded_size(3, config));
-
-        assert_eq!(Some(8), encoded_size(4, config));
-        assert_eq!(Some(8), encoded_size(5, config));
-        assert_eq!(Some(8), encoded_size(6, config));
-
-        assert_eq!(Some(12), encoded_size(7, config));
-        assert_eq!(Some(12), encoded_size(8, config));
-        assert_eq!(Some(12), encoded_size(9, config));
-
-        assert_eq!(Some(72), encoded_size(54, config));
-
-        assert_eq!(Some(77), encoded_size(55, config));
-        assert_eq!(Some(77), encoded_size(56, config));
-        assert_eq!(Some(77), encoded_size(57, config));
-
-        assert_eq!(Some(81), encoded_size(58, config));
-    }
-
-    #[test]
-    fn encoded_size_overflow() {
-        assert_eq!(None, encoded_size(std::usize::MAX, STANDARD));
-    }
-}
->>>>>>> 886ac99b
+mod tests;