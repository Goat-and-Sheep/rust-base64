--- conflicted
+++ resolved
@@ -6,12 +6,8 @@
 use base64::{alphabet, engine, read, write};
 use clap::Parser;
 
-<<<<<<< HEAD
-#[derive(Clone, Debug, Parser)]
-=======
-#[derive(StructOpt, strum::EnumString, Default, Debug)]
+#[derive(Clone, Debug, Parser, strum::EnumString, Default)]
 #[strum(serialize_all = "kebab-case")]
->>>>>>> 72f25a8b
 enum Alphabet {
     #[default]
     Standard,
@@ -21,29 +17,20 @@
 /// Base64 encode or decode FILE (or standard input), to standard output.
 #[derive(Debug, Parser)]
 struct Opt {
-<<<<<<< HEAD
-    /// decode data
+    /// Decode the base64-encoded input (default: encode the input as base64).
     #[structopt(short = 'd', long = "decode")]
-=======
-    /// Decode the base64-encoded input (default: encode the input as base64).
-    #[structopt(short = "d", long = "decode")]
->>>>>>> 72f25a8b
     decode: bool,
 
     /// The encoding alphabet: "standard" (default) or "url-safe".
     #[structopt(long = "alphabet")]
     alphabet: Option<Alphabet>,
-<<<<<<< HEAD
-    /// The file to encode/decode.
-=======
 
     /// Omit padding characters while encoding, and reject them while decoding.
-    #[structopt(short = "p")]
+    #[structopt(short = 'p', long = "no-padding")]
     no_padding: bool,
 
     /// The file to encode or decode.
     #[structopt(name = "FILE", parse(from_os_str))]
->>>>>>> 72f25a8b
     file: Option<PathBuf>,
 }
 
