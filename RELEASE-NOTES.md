--- conflicted
+++ resolved
@@ -1,4 +1,3 @@
-<<<<<<< HEAD
 # 0.20.0
 
 - Extended the `Config` concept into the `Engine` abstraction, allowing the user to pick different encoding / decoding implementations.
@@ -7,14 +6,8 @@
   - Standard base64 per the RFC is available via `DEFAULT_ENGINE`. To use different alphabets or other settings (padding, etc), create your own engine instance.
 - `CharacterSet` is now `Alphabet` (per the RFC), and allows creating custom alphabets. The corresponding tables that were previously code-generated are now built dynamically.
 - Since there are already multiple breaking changes, various functions are renamed to be more consistent and discoverable
-- DecoderReader now owns its delegate reader
 - MSRV is now 1.47.0
-=======
-# 0.14.0
-
-- MSRV is now 1.42.0
 - DecoderReader now owns its inner reader, and can expose it via `into_inner()`. For symmetry, `EncoderWriter` can do the same with its writer.
->>>>>>> 5df23320
 
 # 0.13.0
 
